//!
//! FUSE userspace library implementation (as of libosxfuse-2.5.5).
//!
//! This is an improved rewrite of the FUSE userspace library (lowlevel
//! interface) to fully take advantage of Rust's architecture. The only thing
//! we rely on in the real libfuse are mount and unmount calls which are
//! needed to establish a fd to talk to the kernel driver.
//!

#![warn(missing_docs, bad_style, unused, unused_extern_crates, unused_import_braces, unused_qualifications, missing_debug_implementations)]

extern crate libc;

#[macro_use]
extern crate log;
extern crate time;
extern crate thread_scoped;
<<<<<<< HEAD
#[macro_use]
extern crate cfg_if;
cfg_if! {
    if #[cfg(feature="rust-mount")] {
        extern crate errno;
        extern crate sendfd;
        extern crate getopts;
    }
}
=======
#[cfg(feature = "mio")]
extern crate mio;
#[macro_use]
extern crate cfg_if;
>>>>>>> 4825e5be

use std::convert::AsRef;
use std::io;
use std::ffi::OsStr;
use std::path::Path;
use libc::{c_int, ENOSYS};
use time::Timespec;

pub use fuse::FUSE_ROOT_ID;
pub use fuse::consts;
pub use reply::{Reply, ReplyEmpty, ReplyData, ReplyEntry, ReplyAttr, ReplyOpen};
pub use reply::{ReplyWrite, ReplyStatfs, ReplyCreate, ReplyLock, ReplyBmap, ReplyDirectory};
pub use reply::ReplyXattr;
#[cfg(target_os = "macos")]
pub use reply::ReplyXTimes;
pub use request::Request;
pub use session::{Session, BackgroundSession};
#[cfg(feature = "mio")]
pub use session::FuseEvented;

#[macro_use]
mod fuse_opts;
mod argument;
mod channel;
mod fuse;
mod reply;
mod request;
mod session;

/// File types
#[derive(Clone, Copy, Debug, Hash, PartialEq)]
pub enum FileType {
    /// Named pipe (S_IFIFO)
    NamedPipe,
    /// Character device (S_IFCHR)
    CharDevice,
    /// Block device (S_IFBLK)
    BlockDevice,
    /// Directory (S_IFDIR)
    Directory,
    /// Regular file (S_IFREG)
    RegularFile,
    /// Symbolic link (S_IFLNK)
    Symlink,
    /// Unix domain socket (S_IFSOCK)
    Socket,
}

/// File attributes
#[derive(Clone, Copy, Debug)]
pub struct FileAttr {
    /// Inode number
    pub ino: u64,
    /// Size in bytes
    pub size: u64,
    /// Size in blocks
    pub blocks: u64,
    /// Time of last access
    pub atime: Timespec,
    /// Time of last modification
    pub mtime: Timespec,
    /// Time of last change
    pub ctime: Timespec,
    /// Time of creation (OS X only)
    pub crtime: Timespec,
    /// Kind of file (directory, file, pipe, etc)
    pub kind: FileType,
    /// Permissions
    pub perm: u16,
    /// Number of hard links
    pub nlink: u32,
    /// User id
    pub uid: u32,
    /// Group id
    pub gid: u32,
    /// Rdev
    pub rdev: u32,
    /// Flags (OS X only, see chflags(2))
    pub flags: u32,
}

/// Filesystem trait.
///
/// This trait must be implemented to provide a userspace filesystem via FUSE.
/// These methods corrospond to fuse_lowlevel_ops in libfuse. Reasonable default
/// implementations are provided here to get a mountable filesystem that does
/// nothing.
pub trait Filesystem {
    /// Initialize filesystem.
    /// Called before any other filesystem method.
    fn init (&mut self, _req: &Request) -> Result<(), c_int> {
        Ok(())
    }

    /// Clean up filesystem.
    /// Called on filesystem exit.
    fn destroy (&mut self, _req: &Request) {
    }

    /// Look up a directory entry by name and get its attributes.
    fn lookup (&mut self, _req: &Request, _parent: u64, _name: &OsStr, reply: ReplyEntry) {
        reply.error(ENOSYS);
    }

    /// Forget about an inode.
    /// The nlookup parameter indicates the number of lookups previously performed on
    /// this inode. If the filesystem implements inode lifetimes, it is recommended that
    /// inodes acquire a single reference on each lookup, and lose nlookup references on
    /// each forget. The filesystem may ignore forget calls, if the inodes don't need to
    /// have a limited lifetime. On unmount it is not guaranteed, that all referenced
    /// inodes will receive a forget message.
    fn forget (&mut self, _req: &Request, _ino: u64, _nlookup: u64) {
    }

    /// Get file attributes.
    fn getattr (&mut self, _req: &Request, _ino: u64, reply: ReplyAttr) {
        reply.error(ENOSYS);
    }

    /// Set file attributes.
    fn setattr (&mut self, _req: &Request, _ino: u64, _mode: Option<u32>, _uid: Option<u32>, _gid: Option<u32>, _size: Option<u64>, _atime: Option<Timespec>, _mtime: Option<Timespec>, _fh: Option<u64>, _crtime: Option<Timespec>, _chgtime: Option<Timespec>, _bkuptime: Option<Timespec>, _flags: Option<u32>, reply: ReplyAttr) {
        reply.error(ENOSYS);
    }

    /// Read symbolic link.
    fn readlink (&mut self, _req: &Request, _ino: u64, reply: ReplyData) {
        reply.error(ENOSYS);
    }

    /// Create file node.
    /// Create a regular file, character device, block device, fifo or socket node.
    fn mknod (&mut self, _req: &Request, _parent: u64, _name: &OsStr, _mode: u32, _rdev: u32, reply: ReplyEntry) {
        reply.error(ENOSYS);
    }

    /// Create a directory.
    fn mkdir (&mut self, _req: &Request, _parent: u64, _name: &OsStr, _mode: u32, reply: ReplyEntry) {
        reply.error(ENOSYS);
    }

    /// Remove a file.
    fn unlink (&mut self, _req: &Request, _parent: u64, _name: &OsStr, reply: ReplyEmpty) {
        reply.error(ENOSYS);
    }

    /// Remove a directory.
    fn rmdir (&mut self, _req: &Request, _parent: u64, _name: &OsStr, reply: ReplyEmpty) {
        reply.error(ENOSYS);
    }

    /// Create a symbolic link.
    fn symlink (&mut self, _req: &Request, _parent: u64, _name: &OsStr, _link: &Path, reply: ReplyEntry) {
        reply.error(ENOSYS);
    }

    /// Rename a file.
    fn rename (&mut self, _req: &Request, _parent: u64, _name: &OsStr, _newparent: u64, _newname: &OsStr, reply: ReplyEmpty) {
        reply.error(ENOSYS);
    }

    /// Create a hard link.
    fn link (&mut self, _req: &Request, _ino: u64, _newparent: u64, _newname: &OsStr, reply: ReplyEntry) {
        reply.error(ENOSYS);
    }

    /// Open a file.
    /// Open flags (with the exception of O_CREAT, O_EXCL, O_NOCTTY and O_TRUNC) are
    /// available in flags. Filesystem may store an arbitrary file handle (pointer, index,
    /// etc) in fh, and use this in other all other file operations (read, write, flush,
    /// release, fsync). Filesystem may also implement stateless file I/O and not store
    /// anything in fh. There are also some flags (direct_io, keep_cache) which the
    /// filesystem may set, to change the way the file is opened. See fuse_file_info
    /// structure in <fuse_common.h> for more details.
    fn open (&mut self, _req: &Request, _ino: u64, _flags: u32, reply: ReplyOpen) {
        reply.opened(0, 0);
    }

    /// Read data.
    /// Read should send exactly the number of bytes requested except on EOF or error,
    /// otherwise the rest of the data will be substituted with zeroes. An exception to
    /// this is when the file has been opened in 'direct_io' mode, in which case the
    /// return value of the read system call will reflect the return value of this
    /// operation. fh will contain the value set by the open method, or will be undefined
    /// if the open method didn't set any value.
    fn read (&mut self, _req: &Request, _ino: u64, _fh: u64, _offset: u64, _size: u32, reply: ReplyData) {
        reply.error(ENOSYS);
    }

    /// Write data.
    /// Write should return exactly the number of bytes requested except on error. An
    /// exception to this is when the file has been opened in 'direct_io' mode, in
    /// which case the return value of the write system call will reflect the return
    /// value of this operation. fh will contain the value set by the open method, or
    /// will be undefined if the open method didn't set any value.
    fn write (&mut self, _req: &Request, _ino: u64, _fh: u64, _offset: u64, _data: &[u8], _flags: u32, reply: ReplyWrite) {
        reply.error(ENOSYS);
    }

    /// Flush method.
    /// This is called on each close() of the opened file. Since file descriptors can
    /// be duplicated (dup, dup2, fork), for one open call there may be many flush
    /// calls. Filesystems shouldn't assume that flush will always be called after some
    /// writes, or that if will be called at all. fh will contain the value set by the
    /// open method, or will be undefined if the open method didn't set any value.
    /// NOTE: the name of the method is misleading, since (unlike fsync) the filesystem
    /// is not forced to flush pending writes. One reason to flush data, is if the
    /// filesystem wants to return write errors. If the filesystem supports file locking
    /// operations (setlk, getlk) it should remove all locks belonging to 'lock_owner'.
    fn flush (&mut self, _req: &Request, _ino: u64, _fh: u64, _lock_owner: u64, reply: ReplyEmpty) {
        reply.error(ENOSYS);
    }

    /// Release an open file.
    /// Release is called when there are no more references to an open file: all file
    /// descriptors are closed and all memory mappings are unmapped. For every open
    /// call there will be exactly one release call. The filesystem may reply with an
    /// error, but error values are not returned to close() or munmap() which triggered
    /// the release. fh will contain the value set by the open method, or will be undefined
    /// if the open method didn't set any value. flags will contain the same flags as for
    /// open.
    fn release (&mut self, _req: &Request, _ino: u64, _fh: u64, _flags: u32, _lock_owner: u64, _flush: bool, reply: ReplyEmpty) {
        reply.ok();
    }

    /// Synchronize file contents.
    /// If the datasync parameter is non-zero, then only the user data should be flushed,
    /// not the meta data.
    fn fsync (&mut self, _req: &Request, _ino: u64, _fh: u64, _datasync: bool, reply: ReplyEmpty) {
        reply.error(ENOSYS);
    }

    /// Open a directory.
    /// Filesystem may store an arbitrary file handle (pointer, index, etc) in fh, and
    /// use this in other all other directory stream operations (readdir, releasedir,
    /// fsyncdir). Filesystem may also implement stateless directory I/O and not store
    /// anything in fh, though that makes it impossible to implement standard conforming
    /// directory stream operations in case the contents of the directory can change
    /// between opendir and releasedir.
    fn opendir (&mut self, _req: &Request, _ino: u64, _flags: u32, reply: ReplyOpen) {
        reply.opened(0, 0);
    }

    /// Read directory.
    /// Send a buffer filled using buffer.fill(), with size not exceeding the
    /// requested size. Send an empty buffer on end of stream. fh will contain the
    /// value set by the opendir method, or will be undefined if the opendir method
    /// didn't set any value.
    fn readdir (&mut self, _req: &Request, _ino: u64, _fh: u64, _offset: u64, reply: ReplyDirectory) {
        reply.error(ENOSYS);
    }

    /// Release an open directory.
    /// For every opendir call there will be exactly one releasedir call. fh will
    /// contain the value set by the opendir method, or will be undefined if the
    /// opendir method didn't set any value.
    fn releasedir (&mut self, _req: &Request, _ino: u64, _fh: u64, _flags: u32, reply: ReplyEmpty) {
        reply.ok();
    }

    /// Synchronize directory contents.
    /// If the datasync parameter is set, then only the directory contents should
    /// be flushed, not the meta data. fh will contain the value set by the opendir
    /// method, or will be undefined if the opendir method didn't set any value.
    fn fsyncdir (&mut self, _req: &Request, _ino: u64, _fh: u64, _datasync: bool, reply: ReplyEmpty) {
        reply.error(ENOSYS);
    }

    /// Get file system statistics.
    fn statfs (&mut self, _req: &Request, _ino: u64, reply: ReplyStatfs) {
        reply.statfs(0, 0, 0, 0, 0, 512, 255, 0);
    }

    /// Set an extended attribute.
    fn setxattr (&mut self, _req: &Request, _ino: u64, _name: &OsStr, _value: &[u8], _flags: u32, _position: u32, reply: ReplyEmpty) {
        reply.error(ENOSYS);
    }

    /// Get an extended attribute.
    /// If `size` is 0, the size of the value should be sent with `reply.size()`.
    /// If `size` is not 0, and the value fits, send it with `reply.data()`, or
    /// `reply.error(ERANGE)` if it doesn't.
    fn getxattr (&mut self, _req: &Request, _ino: u64, _name: &OsStr, _size: u32, reply: ReplyXattr) {
        reply.error(ENOSYS);
    }

    /// List extended attribute names.
    /// If `size` is 0, the size of the value should be sent with `reply.size()`.
    /// If `size` is not 0, and the value fits, send it with `reply.data()`, or
    /// `reply.error(ERANGE)` if it doesn't.
    fn listxattr (&mut self, _req: &Request, _ino: u64, _size: u32, reply: ReplyXattr) {
        reply.error(ENOSYS);
    }

    /// Remove an extended attribute.
    fn removexattr (&mut self, _req: &Request, _ino: u64, _name: &OsStr, reply: ReplyEmpty) {
        reply.error(ENOSYS);
    }

    /// Check file access permissions.
    /// This will be called for the access() system call. If the 'default_permissions'
    /// mount option is given, this method is not called. This method is not called
    /// under Linux kernel versions 2.4.x
    fn access (&mut self, _req: &Request, _ino: u64, _mask: u32, reply: ReplyEmpty) {
        reply.error(ENOSYS);
    }

    /// Create and open a file.
    /// If the file does not exist, first create it with the specified mode, and then
    /// open it. Open flags (with the exception of O_NOCTTY) are available in flags.
    /// Filesystem may store an arbitrary file handle (pointer, index, etc) in fh,
    /// and use this in other all other file operations (read, write, flush, release,
    /// fsync). There are also some flags (direct_io, keep_cache) which the
    /// filesystem may set, to change the way the file is opened. See fuse_file_info
    /// structure in <fuse_common.h> for more details. If this method is not
    /// implemented or under Linux kernel versions earlier than 2.6.15, the mknod()
    /// and open() methods will be called instead.
    fn create (&mut self, _req: &Request, _parent: u64, _name: &OsStr, _mode: u32, _flags: u32, reply: ReplyCreate) {
        reply.error(ENOSYS);
    }

    /// Test for a POSIX file lock.
    fn getlk (&mut self, _req: &Request, _ino: u64, _fh: u64, _lock_owner: u64, _start: u64, _end: u64, _typ: u32, _pid: u32, reply: ReplyLock) {
        reply.error(ENOSYS);
    }

    /// Acquire, modify or release a POSIX file lock.
    /// For POSIX threads (NPTL) there's a 1-1 relation between pid and owner, but
    /// otherwise this is not always the case.  For checking lock ownership,
    /// 'fi->owner' must be used. The l_pid field in 'struct flock' should only be
    /// used to fill in this field in getlk(). Note: if the locking methods are not
    /// implemented, the kernel will still allow file locking to work locally.
    /// Hence these are only interesting for network filesystems and similar.
    fn setlk (&mut self, _req: &Request, _ino: u64, _fh: u64, _lock_owner: u64, _start: u64, _end: u64, _typ: u32, _pid: u32, _sleep: bool, reply: ReplyEmpty) {
        reply.error(ENOSYS);
    }

    /// Map block index within file to block index within device.
    /// Note: This makes sense only for block device backed filesystems mounted
    /// with the 'blkdev' option
    fn bmap (&mut self, _req: &Request, _ino: u64, _blocksize: u32, _idx: u64, reply: ReplyBmap) {
        reply.error(ENOSYS);
    }

    /// OS X only: Rename the volume. Set fuse_init_out.flags during init to
    /// FUSE_VOL_RENAME to enable
    #[cfg(target_os = "macos")]
    fn setvolname (&mut self, _req: &Request, _name: &OsStr, reply: ReplyEmpty) {
        reply.error(ENOSYS);
    }

    /// OS X only (undocumented)
    #[cfg(target_os = "macos")]
    fn exchange (&mut self, _req: &Request, _parent: u64, _name: &OsStr, _newparent: u64, _newname: &OsStr, _options: u64, reply: ReplyEmpty) {
        reply.error(ENOSYS);
    }

    /// OS X only: Query extended times (bkuptime and crtime). Set fuse_init_out.flags
    /// during init to FUSE_XTIMES to enable
    #[cfg(target_os = "macos")]
    fn getxtimes (&mut self, _req: &Request, _ino: u64, reply: ReplyXTimes) {
        reply.error(ENOSYS);
    }
}

/// Mount the given filesystem to the given mountpoint. This function will
/// not return until the filesystem is unmounted.
pub fn mount<FS: Filesystem, P: AsRef<Path>> (filesystem: FS, mountpoint: &P, options: &[&OsStr]) -> io::Result<()>{
    Session::new(filesystem, mountpoint.as_ref(), options).and_then(|mut se| se.run())
}

/// Mount the given filesystem to the given mountpoint. This function spawns
/// a background thread to handle filesystem operations while being mounted
/// and therefore returns immediately. The returned handle should be stored
/// to reference the mounted filesystem. If it's dropped, the filesystem will
/// be unmounted.
pub unsafe fn spawn_mount<'a, FS: Filesystem+Send+'a, P: AsRef<Path>> (filesystem: FS, mountpoint: &P, options: &[&OsStr]) -> io::Result<BackgroundSession<'a>> {
    Session::new(filesystem, mountpoint.as_ref(), options).and_then(|se| se.spawn())
}

#[cfg(feature = "mio")]
pub fn mount_evented<FS: Filesystem, P: AsRef<Path>> (filesystem: FS, mountpoint: &P, options: &[&OsStr]) -> io::Result<FuseEvented<FS>> {
    Session::new(filesystem, mountpoint.as_ref(), options).and_then(|se| se.evented())
}<|MERGE_RESOLUTION|>--- conflicted
+++ resolved
@@ -15,7 +15,6 @@
 extern crate log;
 extern crate time;
 extern crate thread_scoped;
-<<<<<<< HEAD
 #[macro_use]
 extern crate cfg_if;
 cfg_if! {
@@ -25,12 +24,8 @@
         extern crate getopts;
     }
 }
-=======
 #[cfg(feature = "mio")]
 extern crate mio;
-#[macro_use]
-extern crate cfg_if;
->>>>>>> 4825e5be
 
 use std::convert::AsRef;
 use std::io;
