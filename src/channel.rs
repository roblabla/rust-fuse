--- conflicted
+++ resolved
@@ -11,8 +11,6 @@
 use reply::ReplySender;
 
 /// Helper function to provide options as a fuse_args struct
-/// (which contains an argc count and an argv pointer)
-<<<<<<< HEAD
 
 #[cfg(target_arch = "arm")]
 fn with_fuse_args<T, F: FnOnce(&fuse_args) -> T> (options: &[&OsStr], f: F) -> T {
@@ -23,8 +21,6 @@
 }
 
 #[cfg(not(target_arch = "arm"))]
-=======
->>>>>>> 4283cd10
 fn with_fuse_args<T, F: FnOnce(&fuse_args) -> T> (options: &[&OsStr], f: F) -> T {
     let mut args = vec![CString::new("rust-fuse").unwrap()];
     args.extend(options.iter().map(|s| CString::new(s.as_bytes()).unwrap()));
@@ -104,11 +100,7 @@
 impl ChannelSender {
     /// Send all data in the slice of slice of bytes in a single write (can block).
     pub fn send (&self, buffer: &[&[u8]]) -> io::Result<()> {
-<<<<<<< HEAD
         let iovecs: Vec<libc::iovec> = buffer.iter().map(|d| {
-=======
-        let iovecs: Vec<_> = buffer.iter().map(|d| {
->>>>>>> 4283cd10
             libc::iovec { iov_base: d.as_ptr() as *mut c_void, iov_len: d.len() as size_t }
         }).collect();
         let rc = unsafe { libc::writev(self.fd, iovecs.as_ptr(), iovecs.len() as c_int) };
