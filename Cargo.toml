[package]
name = "fuse"
<<<<<<< HEAD
version = "0.2.8"
=======
version = "0.3.0"
authors = ["Andreas Neuhaus <zargony@zargony.com>"]
>>>>>>> 6febcb85
build = "build.rs"
authors = ["Andreas Neuhaus <zargony@zargony.com>", "Eric Delanghe <delanghe.eric.dev@gmail.com>"]
description = "Rust library for filesystems in userspace (FUSE)"
documentation = "https://docs.rs/fuse"
homepage = "https://github.com/zargony/rust-fuse"
repository = "https://github.com/zargony/rust-fuse"
readme = "README.md"
keywords = ["fuse", "filesystem", "system", "bindings"]
categories = ["api-bindings", "filesystem"]
license = "MIT"

[build-dependencies]
pkg-config = "0.3"

[dependencies]
libc = "0.2"
log = "0.3"
time = "0.1"
thread-scoped = "1"

[dev-dependencies]
env_logger = "0.3"

[dev-dependencies]
env_logger = "0.3"

[lib]
name = "fuse"
path = "src/lib.rs"<|MERGE_RESOLUTION|>--- conflicted
+++ resolved
@@ -1,11 +1,6 @@
 [package]
 name = "fuse"
-<<<<<<< HEAD
-version = "0.2.8"
-=======
 version = "0.3.0"
-authors = ["Andreas Neuhaus <zargony@zargony.com>"]
->>>>>>> 6febcb85
 build = "build.rs"
 authors = ["Andreas Neuhaus <zargony@zargony.com>", "Eric Delanghe <delanghe.eric.dev@gmail.com>"]
 description = "Rust library for filesystems in userspace (FUSE)"
@@ -29,9 +24,6 @@
 [dev-dependencies]
 env_logger = "0.3"
 
-[dev-dependencies]
-env_logger = "0.3"
-
 [lib]
 name = "fuse"
 path = "src/lib.rs"